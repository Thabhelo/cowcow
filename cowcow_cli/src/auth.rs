use anyhow::{Context, Result};
use chrono::{DateTime, Utc};
use reqwest::Client;
use serde::{Deserialize, Serialize};
use std::time::{SystemTime, UNIX_EPOCH};
use tracing::{error, info, warn};
use chrono::{DateTime, Utc};

use crate::config::{Config, Credentials};

#[derive(Debug, Serialize, Deserialize)]
pub struct LoginRequest {
    pub username: String,
    pub password: String,
}

#[derive(Debug, Serialize, Deserialize)]
pub struct LoginResponse {
    pub access_token: String,
    pub token_type: String,
    pub api_key: String,
}

#[derive(Debug, Serialize, Deserialize)]
pub struct RegisterRequest {
    pub username: String,
    pub email: String,
    pub password: String,
}

#[derive(Debug, Serialize, Deserialize)]
pub struct RegisterResponse {
    pub id: u64,
    pub username: String,
    pub email: String,
    pub api_key: String,
}

#[derive(Debug, Serialize, Deserialize)]
pub struct TokenBalance {
    pub balance: u32,
    pub total_earned: u32,
    pub total_spent: u32,
}

#[derive(Debug, Serialize, Deserialize)]
pub struct TokenTransaction {
    pub id: String,
    pub transaction_type: String,
    pub amount: i32,
    pub balance: u32,
    pub date: DateTime<Utc>,
    pub notes: String,
}

pub struct AuthClient {
    client: Client,
    config: Config,
}

impl AuthClient {
    pub fn new(config: Config) -> Self {
        let client = Client::builder()
            .timeout(std::time::Duration::from_secs(config.api.timeout_secs))
            .build()
            .unwrap();

        Self { client, config }
    }

    pub async fn login(&self, username: String, password: String) -> Result<Credentials> {
        let login_url = format!("{}/auth/token", self.config.api.endpoint);

        let form_data = [("username", username.clone()), ("password", password)];

        info!("Attempting login for user: {}", username);

        let response = self
            .client
            .post(&login_url)
            .form(&form_data)
            .send()
            .await
            .with_context(|| format!("Failed to send login request to {login_url}"))?;

        if response.status().is_success() {
            let login_response: LoginResponse = response
                .json()
                .await
                .context("Failed to parse login response")?;

            let expires_at = SystemTime::now()
                .duration_since(UNIX_EPOCH)
                .unwrap()
                .as_secs()
                + (24 * 60 * 60); // 24 hours

            let credentials = Credentials {
                access_token: Some(login_response.access_token),
                api_key: Some(login_response.api_key),
                username: Some(username),
                expires_at: Some(expires_at),
            };

            credentials.save(&self.config)?;
            info!("Login successful");

            Ok(credentials)
        } else {
            let error_text = response
                .text()
                .await
                .unwrap_or_else(|_| "Unknown error".to_string());
            error!("Login failed: {}", error_text);
            Err(anyhow::anyhow!("Login failed: {}", error_text))
        }
    }

    pub async fn register(&self, username: String, email: String, password: String) -> Result<()> {
        let register_url = format!("{}/auth/users", self.config.api.endpoint);

        let register_request = RegisterRequest {
            username: username.clone(),
            email,
            password,
        };

        info!("Attempting registration for user: {}", username);

        let response = self
            .client
            .post(&register_url)
            .json(&register_request)
            .send()
            .await
            .with_context(|| format!("Failed to send registration request to {register_url}"))?;

        if response.status().is_success() {
            let _register_response: RegisterResponse = response
                .json()
                .await
                .context("Failed to parse registration response")?;

            info!("Registration successful for user: {}", username);
            Ok(())
        } else {
            let error_text = response
                .text()
                .await
                .unwrap_or_else(|_| "Unknown error".to_string());
            error!("Registration failed: {}", error_text);
            Err(anyhow::anyhow!("Registration failed: {}", error_text))
        }
    }

    pub async fn check_auth(&self) -> Result<Credentials> {
        // Try to load existing credentials
        if let Some(credentials) = Credentials::load(&self.config)? {
            if credentials.is_valid() {
                info!("Using existing valid credentials");
                return Ok(credentials);
            } else {
                warn!("Existing credentials are expired");
            }
        }

        // No valid credentials found, need to authenticate
        Err(anyhow::anyhow!(
            "No valid credentials found. Please login first."
        ))
    }

    pub async fn logout(&self) -> Result<()> {
        Credentials::clear(&self.config)?;
        info!("Logged out successfully");
        Ok(())
    }

    pub async fn health_check(&self) -> Result<()> {
        let response = self
            .client
            .get(&format!("{}/health", self.config.api.endpoint))
            .send()
            .await
            .context("Failed to connect to server")?;

        if response.status().is_success() {
            info!("Server health check passed");
            Ok(())
        } else {
            error!("Server health check failed: {}", response.status());
            Err(anyhow::anyhow!("Server health check failed"))
        }
    }

    pub async fn get_token_balance(&self) -> Result<TokenBalance> {
        let credentials = self.check_auth().await?;
<<<<<<< HEAD
        
=======

>>>>>>> 6e9ce226
        let response = self
            .client
            .get(&format!("{}/tokens/balance", self.config.api.endpoint))
            .bearer_auth(credentials.access_token.context("No access token")?)
            .send()
            .await
            .context("Failed to get token balance")?;

        if response.status().is_success() {
<<<<<<< HEAD
            let balance = response.json::<TokenBalance>().await.context("Failed to parse token balance response")?;
=======
            let balance = response
                .json::<TokenBalance>()
                .await
                .context("Failed to parse token balance response")?;
>>>>>>> 6e9ce226
            Ok(balance)
        } else {
            error!("Failed to get token balance: {}", response.status());
            Err(anyhow::anyhow!("Failed to get token balance"))
        }
    }

    pub async fn get_token_history(&self, days: u32) -> Result<Vec<TokenTransaction>> {
        let credentials = self.check_auth().await?;
<<<<<<< HEAD
        
=======

>>>>>>> 6e9ce226
        let response = self
            .client
            .get(&format!("{}/tokens/history", self.config.api.endpoint))
            .bearer_auth(credentials.access_token.context("No access token")?)
            .query(&[("days", days)])
            .send()
            .await
            .context("Failed to get token history")?;

        if response.status().is_success() {
<<<<<<< HEAD
            let history = response.json::<Vec<TokenTransaction>>().await.context("Failed to parse token history response")?;
=======
            let history = response
                .json::<Vec<TokenTransaction>>()
                .await
                .context("Failed to parse token history response")?;
>>>>>>> 6e9ce226
            Ok(history)
        } else {
            error!("Failed to get token history: {}", response.status());
            Err(anyhow::anyhow!("Failed to get token history"))
        }
    }
}

pub fn prompt_for_credentials() -> Result<(String, String)> {
    use std::io::{self, Write};

    print!("Username: ");
    io::stdout().flush()?;
    let mut username = String::new();
    io::stdin().read_line(&mut username)?;
    let username = username.trim().to_string();

    print!("Password: ");
    io::stdout().flush()?;
    let password = rpassword::read_password()?;

    Ok((username, password))
}

pub fn prompt_for_registration() -> Result<(String, String, String)> {
    use std::io::{self, Write};

    print!("Username: ");
    io::stdout().flush()?;
    let mut username = String::new();
    io::stdin().read_line(&mut username)?;
    let username = username.trim().to_string();

    print!("Email: ");
    io::stdout().flush()?;
    let mut email = String::new();
    io::stdin().read_line(&mut email)?;
    let email = email.trim().to_string();

    print!("Password: ");
    io::stdout().flush()?;
    let password = rpassword::read_password()?;

    Ok((username, email, password))
}<|MERGE_RESOLUTION|>--- conflicted
+++ resolved
@@ -195,11 +195,7 @@
 
     pub async fn get_token_balance(&self) -> Result<TokenBalance> {
         let credentials = self.check_auth().await?;
-<<<<<<< HEAD
         
-=======
-
->>>>>>> 6e9ce226
         let response = self
             .client
             .get(&format!("{}/tokens/balance", self.config.api.endpoint))
@@ -209,14 +205,7 @@
             .context("Failed to get token balance")?;
 
         if response.status().is_success() {
-<<<<<<< HEAD
             let balance = response.json::<TokenBalance>().await.context("Failed to parse token balance response")?;
-=======
-            let balance = response
-                .json::<TokenBalance>()
-                .await
-                .context("Failed to parse token balance response")?;
->>>>>>> 6e9ce226
             Ok(balance)
         } else {
             error!("Failed to get token balance: {}", response.status());
@@ -226,11 +215,7 @@
 
     pub async fn get_token_history(&self, days: u32) -> Result<Vec<TokenTransaction>> {
         let credentials = self.check_auth().await?;
-<<<<<<< HEAD
         
-=======
-
->>>>>>> 6e9ce226
         let response = self
             .client
             .get(&format!("{}/tokens/history", self.config.api.endpoint))
@@ -241,14 +226,7 @@
             .context("Failed to get token history")?;
 
         if response.status().is_success() {
-<<<<<<< HEAD
             let history = response.json::<Vec<TokenTransaction>>().await.context("Failed to parse token history response")?;
-=======
-            let history = response
-                .json::<Vec<TokenTransaction>>()
-                .await
-                .context("Failed to parse token history response")?;
->>>>>>> 6e9ce226
             Ok(history)
         } else {
             error!("Failed to get token history: {}", response.status());
