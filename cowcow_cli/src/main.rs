--- conflicted
+++ resolved
@@ -192,35 +192,9 @@
         Commands::Doctor => {
             check_health(&config).await?;
         }
-<<<<<<< HEAD
         Commands::Export { format, dest, lang, status, min_snr, max_clipping, min_vad, days } => {
             let db = init_db(&config).await?;
             export_recordings(format, dest, lang, status, min_snr, max_clipping, min_vad, days, &db).await?;
-=======
-        Commands::Export {
-            format,
-            dest,
-            lang,
-            status,
-            min_snr,
-            max_clipping,
-            min_vad,
-            days,
-        } => {
-            let db = init_db(&config).await?;
-            export_recordings(
-                format,
-                dest,
-                lang,
-                status,
-                min_snr,
-                max_clipping,
-                min_vad,
-                days,
-                &db,
-            )
-            .await?;
->>>>>>> 6e9ce226
         }
         Commands::Auth { command } => {
             handle_auth_command(command, &config).await?;
@@ -643,20 +617,14 @@
 }
 
 async fn export_recordings(
-<<<<<<< HEAD
     format: String, 
     dest: PathBuf, 
-=======
-    format: String,
-    dest: PathBuf,
->>>>>>> 6e9ce226
     lang: Option<String>,
     status: Option<String>,
     min_snr: Option<f32>,
     max_clipping: Option<f32>,
     min_vad: Option<f32>,
     days: u32,
-<<<<<<< HEAD
     db: &SqlitePool
 ) -> Result<()> {
     use std::fs;
@@ -668,29 +636,12 @@
     let mut query = String::from("SELECT * FROM recordings WHERE 1=1");
     let mut params: Vec<String> = Vec::new();
     
-=======
-    db: &SqlitePool,
-) -> Result<()> {
-    use std::fs;
-
-    // Create destination directory if it doesn't exist
-    fs::create_dir_all(&dest).context("Failed to create destination directory")?;
-
-    // Build query with filters
-    let mut query = String::from("SELECT * FROM recordings WHERE 1=1");
-    let mut params: Vec<String> = Vec::new();
-
->>>>>>> 6e9ce226
     // Language filter
     if let Some(lang_filter) = &lang {
         query.push_str(" AND lang = ?");
         params.push(lang_filter.clone());
     }
-<<<<<<< HEAD
-    
-=======
-
->>>>>>> 6e9ce226
+    
     // Status filter
     match status.as_deref() {
         Some("uploaded") => {
@@ -704,16 +655,11 @@
         }
         _ => {}
     }
-<<<<<<< HEAD
-    
-=======
-
->>>>>>> 6e9ce226
+    
     // Date filter
     let start_timestamp = chrono::Utc::now().timestamp() - (days as i64 * 24 * 60 * 60);
     query.push_str(" AND created_at >= ?");
     params.push(start_timestamp.to_string());
-<<<<<<< HEAD
     
     query.push_str(" ORDER BY created_at DESC");
     
@@ -736,106 +682,35 @@
         let clipping = qc_metrics.get("clipping_pct").and_then(|v| v.as_f64()).unwrap_or(100.0) as f32;
         let vad = qc_metrics.get("vad_ratio").and_then(|v| v.as_f64()).unwrap_or(0.0) as f32;
         
-=======
-
-    query.push_str(" ORDER BY created_at DESC");
-
-    // Execute query
-    let mut query_builder = sqlx::query_as::<
-        _,
-        (
-            String,
-            String,
-            Option<String>,
-            String,
-            i64,
-            Option<i64>,
-            String,
-        ),
-    >(&query);
-
-    for param in &params {
-        query_builder = query_builder.bind(param);
-    }
-
-    let recordings = query_builder
-        .fetch_all(db)
-        .await
-        .context("Failed to fetch recordings")?;
-
-    // Filter by QC metrics
-    let mut filtered_recordings = Vec::new();
-    for recording in recordings {
-        let qc_metrics: serde_json::Value =
-            serde_json::from_str(&recording.3).context("Failed to parse QC metrics")?;
-
-        let snr = qc_metrics
-            .get("snr_db")
-            .and_then(|v| v.as_f64())
-            .unwrap_or(0.0) as f32;
-        let clipping = qc_metrics
-            .get("clipping_pct")
-            .and_then(|v| v.as_f64())
-            .unwrap_or(100.0) as f32;
-        let vad = qc_metrics
-            .get("vad_ratio")
-            .and_then(|v| v.as_f64())
-            .unwrap_or(0.0) as f32;
-
->>>>>>> 6e9ce226
         // Apply QC filters
         if let Some(min_snr_val) = min_snr {
             if snr < min_snr_val {
                 continue;
             }
         }
-<<<<<<< HEAD
         
-=======
-
->>>>>>> 6e9ce226
         if let Some(max_clipping_val) = max_clipping {
             if clipping > max_clipping_val {
                 continue;
             }
         }
-<<<<<<< HEAD
         
-=======
-
->>>>>>> 6e9ce226
         if let Some(min_vad_val) = min_vad {
             if vad < min_vad_val {
                 continue;
             }
         }
-<<<<<<< HEAD
         
         filtered_recordings.push(recording);
     }
     
-=======
-
-        filtered_recordings.push(recording);
-    }
-
->>>>>>> 6e9ce226
     if filtered_recordings.is_empty() {
         println!("No recordings found matching the specified criteria.");
         return Ok(());
     }
-<<<<<<< HEAD
     
     println!("Found {} recordings matching criteria", filtered_recordings.len());
     
-=======
-
-    println!(
-        "Found {} recordings matching criteria",
-        filtered_recordings.len()
-    );
-
->>>>>>> 6e9ce226
     // Export based on format
     match format.as_str() {
         "json" => {
@@ -849,24 +724,14 @@
             export_wav(&filtered_recordings, &dest).await?;
         }
         _ => {
-<<<<<<< HEAD
             return Err(anyhow::anyhow!("Invalid format. Use 'json', 'wav', or 'both'"));
         }
     }
     
-=======
-            return Err(anyhow::anyhow!(
-                "Invalid format. Use 'json', 'wav', or 'both'"
-            ));
-        }
-    }
-
->>>>>>> 6e9ce226
     println!("✅ Export completed to: {}", dest.display());
     Ok(())
 }
 
-<<<<<<< HEAD
 async fn export_json(recordings: &[(String, String, Option<String>, String, i64, Option<i64>, String)], dest: &Path) -> Result<()> {
     use std::fs::File;
     use std::io::Write;
@@ -879,31 +744,6 @@
     for (i, recording) in recordings.iter().enumerate() {
         let qc_metrics: serde_json::Value = serde_json::from_str(&recording.3)?;
         
-=======
-async fn export_json(
-    recordings: &[(
-        String,
-        String,
-        Option<String>,
-        String,
-        i64,
-        Option<i64>,
-        String,
-    )],
-    dest: &Path,
-) -> Result<()> {
-    use std::fs::File;
-    use std::io::Write;
-
-    let json_path = dest.join("recordings.json");
-    let mut file = File::create(&json_path).context("Failed to create JSON file")?;
-
-    writeln!(file, "[")?;
-
-    for (i, recording) in recordings.iter().enumerate() {
-        let qc_metrics: serde_json::Value = serde_json::from_str(&recording.3)?;
-
->>>>>>> 6e9ce226
         let record = serde_json::json!({
             "id": recording.0,
             "lang": recording.1,
@@ -913,28 +753,19 @@
             "uploaded_at": recording.5,
             "wav_path": recording.6
         });
-<<<<<<< HEAD
         
-=======
-
->>>>>>> 6e9ce226
         if i == recordings.len() - 1 {
             writeln!(file, "  {}", serde_json::to_string_pretty(&record)?)?;
         } else {
             writeln!(file, "  {},", serde_json::to_string_pretty(&record)?)?;
         }
     }
-<<<<<<< HEAD
-    
-=======
-
->>>>>>> 6e9ce226
+    
     writeln!(file, "]")?;
     println!("📄 JSON export: {}", json_path.display());
     Ok(())
 }
 
-<<<<<<< HEAD
 async fn export_wav(recordings: &[(String, String, Option<String>, String, i64, Option<i64>, String)], dest: &Path) -> Result<()> {
     use std::fs;
     
@@ -943,52 +774,18 @@
     
     let mut copied_files = 0;
     
-=======
-async fn export_wav(
-    recordings: &[(
-        String,
-        String,
-        Option<String>,
-        String,
-        i64,
-        Option<i64>,
-        String,
-    )],
-    dest: &Path,
-) -> Result<()> {
-    use std::fs;
-
-    let wav_dir = dest.join("recordings");
-    fs::create_dir_all(&wav_dir).context("Failed to create WAV directory")?;
-
-    let mut copied_files = 0;
-
->>>>>>> 6e9ce226
     for recording in recordings {
         let source_path = Path::new(&recording.6);
         if source_path.exists() {
             let filename = format!("{}_{}.wav", recording.1, recording.0);
             let dest_path = wav_dir.join(&filename);
-<<<<<<< HEAD
             
-=======
-
->>>>>>> 6e9ce226
             fs::copy(source_path, &dest_path).context("Failed to copy WAV file")?;
             copied_files += 1;
         }
     }
-<<<<<<< HEAD
     
     println!("🎵 WAV export: {} files copied to {}", copied_files, wav_dir.display());
-=======
-
-    println!(
-        "🎵 WAV export: {} files copied to {}",
-        copied_files,
-        wav_dir.display()
-    );
->>>>>>> 6e9ce226
     Ok(())
 }
 
@@ -1080,29 +877,16 @@
         TokensCommands::History { days } => {
             let history = auth_client.get_token_history(days).await?;
             println!("📜 Token Transaction History (last {} days):", days);
-<<<<<<< HEAD
             
-=======
-
->>>>>>> 6e9ce226
             if history.is_empty() {
                 println!("  No transactions found.");
             } else {
                 for tx in history {
-<<<<<<< HEAD
                     println!("  {} | {} | {:+} tokens | Balance: {} | {}", 
                         tx.date.format("%Y-%m-%d %H:%M:%S"), 
                         tx.transaction_type, 
                         tx.amount, 
                         tx.balance, 
-=======
-                    println!(
-                        "  {} | {} | {:+} tokens | Balance: {} | {}",
-                        tx.date.format("%Y-%m-%d %H:%M:%S"),
-                        tx.transaction_type,
-                        tx.amount,
-                        tx.balance,
->>>>>>> 6e9ce226
                         tx.notes
                     );
                 }
